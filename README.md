--- conflicted
+++ resolved
@@ -42,18 +42,13 @@
 dokku$ dokku config:set output-explorer SHOW_LOGIN=False
 ```
 
-<<<<<<< HEAD
-### Deploy by manually pushing
-
-```sh
-=======
 ### Manually pushing
 
 Merges to the `main` branch will trigger an auto-deploy via GitHub actions.
 
 If you need to manually deploy:
-```
->>>>>>> eab96870
+
+```sh
 local$ git clone git@github.com:opensafely-core/output-explorer.git
 local$ cd output-explorer
 local$ git remote add dokku dokku@MYSERVER:output-explorer
